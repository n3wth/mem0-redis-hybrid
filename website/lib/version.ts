// Version is managed from the main package.json
// Update this when releasing new versions
<<<<<<< HEAD
export const PACKAGE_VERSION = "1.2.6";
=======
export const PACKAGE_VERSION = '1.2.5'
>>>>>>> 651f9de1

export function getPackageVersion(): string {
  return PACKAGE_VERSION
}

export function getLatestVersion(): string {
  return PACKAGE_VERSION
}<|MERGE_RESOLUTION|>--- conflicted
+++ resolved
@@ -1,10 +1,6 @@
 // Version is managed from the main package.json
 // Update this when releasing new versions
-<<<<<<< HEAD
 export const PACKAGE_VERSION = "1.2.6";
-=======
-export const PACKAGE_VERSION = '1.2.5'
->>>>>>> 651f9de1
 
 export function getPackageVersion(): string {
   return PACKAGE_VERSION
