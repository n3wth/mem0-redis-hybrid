--- conflicted
+++ resolved
@@ -1,10 +1,6 @@
 // Version is managed from the main package.json
 // Update this when releasing new versions
-<<<<<<< HEAD
 export const PACKAGE_VERSION = "1.2.9";
-=======
-export const PACKAGE_VERSION = '1.2.8'
->>>>>>> 51a957e6
 
 export function getPackageVersion(): string {
   return PACKAGE_VERSION
